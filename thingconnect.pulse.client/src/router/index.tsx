--- conflicted
+++ resolved
@@ -49,11 +49,7 @@
     path: '/',
     element: (
       <ProtectedRoute>
-<<<<<<< HEAD
-        <AppShell />/
-=======
         <AppShell />
->>>>>>> e07f19b5
       </ProtectedRoute>
     ),
     children: [

--- conflicted
+++ resolved
@@ -243,39 +243,13 @@
               p='4'
               borderRadius='xl'
               borderWidth={1}
-<<<<<<< HEAD
-              borderColor={'gray.200'}
-              _dark={{ borderColor: 'gray.200' }}
+              _dark={{ bg: 'gray.800' }}
             >
-              <VStack align='flex-start' gap='4'>
+              <VStack align='flex-start'>
                 <HStack justifyContent={'space-between'} w={'full'}>
-                  <Text fontSize='sm' fontWeight='semibold' color='gray.500'>
+                  <Text fontSize='lg' fontWeight='semibold' color='gray.500'>
                     {stat.title}
                   </Text>
-=======
-              _dark={{ bg: 'gray.800' }}
-            >
-              <VStack align='flex-start' >
-                  <HStack justifyContent={'space-between'} w={'full'}>
-                    <Text fontSize='lg' fontWeight='semibold' color='gray.500'>
-                      {stat.title}
-                    </Text>
-                    <Box>
-                      <Box
-                        bg={stat.bg}
-                        color={stat.color}
-                        _dark={{bg: stat.darkBg, color: stat.color}}
-                        boxSize='12'
-                        display='flex'
-                        alignItems='center'
-                        justifyContent='center'
-                        borderRadius='full'
-                      >
-                        <stat.icon size={28} />
-                      </Box>
-                    </Box>
-                  </HStack>
->>>>>>> 81d84871
                   <Box>
                     <Box
                       bg={stat.bg}

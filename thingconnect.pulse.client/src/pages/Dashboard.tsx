import { Box, Text, Grid, VStack, Heading, Flex, HStack, Accordion } from '@chakra-ui/react';
import { useState, useMemo } from 'react';
import { useStatusQuery } from '@/hooks/useStatusQuery';
import { StatusFilters } from '@/components/status/StatusFilters';
import { StatusTable } from '@/components/status/StatusTable';
import { Page } from '@/components/layout/Page';
import { PageSection } from '@/components/layout/PageSection';
import type { LiveStatusParams } from '@/api/types';
import { Activity, AlertTriangle, CheckCircle, XCircle } from 'lucide-react';
import type { LiveStatusItem } from '@/api/types';

type GroupedEndpoints =
  | LiveStatusItem[]
  | Record<string, LiveStatusItem[]>
  | Record<string, Record<string, LiveStatusItem[]>>;

// Type guard to check if grouped endpoints is a record of LiveStatusItem arrays
function isGroupedByStatusAndGroup(
  endpoints: any
): endpoints is Record<string, Record<string, LiveStatusItem[]>> {
  return (
    typeof endpoints === 'object' &&
    !Array.isArray(endpoints) &&
    Object.values(endpoints).every(
      value =>
        typeof value === 'object' &&
        !Array.isArray(value) &&
        Object.values(value as any).every(Array.isArray)
    )
  );
}

export default function Dashboard() {
  const [filters, setFilters] = useState<LiveStatusParams>({});
  const [selectedGroup, setSelectedGroup] = useState<string | undefined>(undefined);

  const [searchTerm, setSearchTerm] = useState('');

  const { data, isLoading } = useStatusQuery({
    ...filters,
    search: searchTerm,
  });

  // Grouping options state
  const [groupByOptions, setGroupByOptions] = useState<string[]>([]);

  // Grouped and filtered endpoints
  const groupedEndpoints = useMemo<GroupedEndpoints | null>(() => {
    if (!data?.items) return null;

    // First, filter the items based on search term and group if applicable
    const filteredItems = data.items.filter(
      (e: LiveStatusItem) =>
        (!searchTerm ||
          e.endpoint.name.toLowerCase().includes(searchTerm.toLowerCase()) ||
          e.endpoint.host.toLowerCase().includes(searchTerm.toLowerCase())) &&
        (!filters.group || e.endpoint.group.id === filters.group)
    );
    // If no group by options are selected, return a flat list of filtered items
    if (groupByOptions.length === 0) {
      return filteredItems;
    }

    // Determine the primary and secondary grouping options
    const isGroupByStatus = groupByOptions.includes('status');
    const isGroupByGroup = groupByOptions.includes('group');

    // Create a combined result to be returned
    let finalResult: Record<string, any> = {};

    if (isGroupByStatus && isGroupByGroup) {
      // Status → Group → Endpoints
      const statusBuckets: Record<'up' | 'down' | 'flapping', Record<string, LiveStatusItem[]>> = {
        up: {},
        down: {},
        flapping: {},
      };

      // Get unique groups from all endpoints
      const uniqueGroups = new Set(filteredItems.map(item => item.endpoint.group.name));

      // Prepare status buckets with all groups, even if empty
      const defaultStatuses: Array<'up' | 'down' | 'flapping'> = ['up', 'down', 'flapping'];
      defaultStatuses.forEach(status => {
        statusBuckets[status] = {};
        uniqueGroups.forEach(group => {
          statusBuckets[status][group] = [];
        });
      });

      // Populate the status buckets
      filteredItems.forEach(item => {
        const status = item.status;
        const group = item.endpoint.group.name;

        statusBuckets[status][group].push(item);
      });

      // Always include all statuses
      defaultStatuses.forEach(status => {
        finalResult[status] = statusBuckets[status];
      });
    } else if (isGroupByGroup) {
      // Group → Flat Endpoints
      const groupBuckets: Record<string, LiveStatusItem[]> = {};

      filteredItems.forEach(item => {
        const group = item.endpoint.group.name;

        if (!groupBuckets[group]) {
          groupBuckets[group] = [];
        }
        groupBuckets[group].push(item);
      });

      finalResult = groupBuckets;
    } else if (isGroupByStatus) {
      // Status → Endpoints
      const statusBuckets: Record<'up' | 'down' | 'flapping', LiveStatusItem[]> = {
        up: [],
        down: [],
        flapping: [],
      };

      filteredItems.forEach(item => {
        statusBuckets[item.status].push(item);
      });

      // Always include all statuses, even if empty
      const defaultStatuses: Array<'up' | 'down' | 'flapping'> = ['up', 'down', 'flapping'];
      defaultStatuses.forEach(status => {
        finalResult[status] = statusBuckets[status];
      });
    }

    // If no groups found, return filtered items
    return Object.keys(finalResult).length > 0 ? finalResult : filteredItems;
  }, [data?.items, groupByOptions, searchTerm, filters.group]);

  // Extract unique groups for filter dropdown
  const groups = useMemo(() => {
    if (!data?.items) return [];
    const groupMap = new Map<string, { id: string; name: string }>();

    data.items.forEach(item => {
      const g = item.endpoint.group;
      if (g?.id) {
        groupMap.set(g.id, { id: g.id, name: g.name });
      }
    });

    return Array.from(groupMap.values()).sort((a, b) => a.name.localeCompare(b.name));
  }, [data?.items]);

  // Count status totals
  const statusCounts = useMemo(() => {
    if (!data?.items) return { total: 0, up: 0, down: 0, flapping: 0 };

    const counts = data.items.reduce(
      (acc, item) => {
        acc.total++;
        acc[item.status]++;
        return acc;
      },
      { total: 0, up: 0, down: 0, flapping: 0 }
    );

    return counts;
  }, [data?.items]);

  const handleFiltersChange = (newFilters: LiveStatusParams & { group?: string }) => {
    setFilters(newFilters);
    setSelectedGroup(newFilters.group);
  };

  const handleToggleGroupBy = (option: string, isSelected: boolean) => {
    setGroupByOptions(prev =>
      isSelected
        ? prev.includes(option)
          ? prev
          : [...prev, option]
        : prev.filter(o => o !== option)
    );
  };

  return (
    <Page
      title='Dashboard'
      testId='dashboard-page'
      description='Real-time monitoring of network endpoints'
    >
      <VStack align='stretch' gap='2' mb='2'>
        <Heading size='xl'>System Overview</Heading>
        <Grid templateColumns={{ base: '1fr', md: 'repeat(2,1fr)', lg: 'repeat(4,1fr)' }} gap='6'>
          {[
            {
              icon: Activity,
              title: 'TOTAL',
              subtitle: 'Total endpoints configured',
              value: statusCounts.total,
              textColor: 'blue.500',
              color: 'blue.600',
              bg: 'blue.100',
              darkColor: 'blue.200',
              darkBg: 'blue.800',
            },
            {
              icon: CheckCircle,
              title: 'ONLINE',
              subtitle: 'Currently operational',
              value: statusCounts.up,
              textColor: 'green.500',
              color: 'green.600',
              bg: 'green.100',
              darkColor: 'green.200',
              darkBg: 'green.800',
            },
            {
              icon: XCircle,
              title: 'OFFLINE',
              subtitle: 'Currently down',
              value: statusCounts.down,
              textColor: 'red.500',
              color: 'red.600',
              bg: 'red.100',
              darkColor: 'red.200',
              darkBg: 'red.800',
            },
            {
              icon: AlertTriangle,
              title: 'FLAPPING',
              subtitle: 'Unstable state changes',
              value: statusCounts.flapping,
              textColor: 'yellow.500',
              color: 'yellow.600',
              bg: 'yellow.100',
              darkColor: 'yellow.200',
              darkBg: 'yellow.800',
            },
          ].map(stat => (
            <Box
              key={stat.title}
              p='4'
              borderRadius='xl'
              borderWidth={1}
              _dark={{ bg: 'gray.800' }}
            >
              <VStack align='flex-start'>
                <HStack justifyContent={'space-between'} w={'full'}>
                  <Text fontSize='lg' fontWeight='semibold' color='gray.500'>
                    {stat.title}
                  </Text>
                  <Box>
                    <Box
                      bg={stat.bg}
                      color={stat.color}
                      _dark={{ bg: stat.darkBg, color: stat.color }}
                      boxSize='12'
                      display='flex'
                      alignItems='center'
                      justifyContent='center'
                      borderRadius='full'
                    >
                      <stat.icon size={28} />
                    </Box>
                  </Box>
                </HStack>
                <Box>
                  <Text fontSize='4xl' fontWeight='bold' color={stat.textColor}>
                    {stat.value}
                  </Text>
                  <Text fontSize='sm' color='gray.500'>
                    {stat.subtitle}
                  </Text>
                </Box>
              </VStack>
            </Box>
          ))}
        </Grid>
      </VStack>

      <StatusFilters
        filters={filters}
        onFiltersChange={handleFiltersChange}
        groups={groups}
        groupByOptions={groupByOptions}
        searchTerm={searchTerm}
        onSearchChange={setSearchTerm}
        onToggleGroupBy={handleToggleGroupBy}
        selectedGroup={selectedGroup}
        onSelectedGroupChange={setSelectedGroup}
      />

      <PageSection>
        {groupedEndpoints !== null ? (
          Array.isArray(groupedEndpoints) ? (
            <Box pb={4}>
              <StatusTable items={groupedEndpoints} isLoading={isLoading} />
            </Box>
          ) : isGroupedByStatusAndGroup(groupedEndpoints) ? (
            <Accordion.Root multiple variant='plain'>
              {Object.entries(groupedEndpoints).map(([status, groupItems]) => {
                const totalEndpoints = Object.values(groupItems || {}).reduce(
                  (sum, group) => sum + (group?.length || 0),
                  0
                );
                const statusColorMap: Record<'up' | 'down' | 'flapping', string> = {
                  up: 'green',
                  down: 'red',
                  flapping: 'yellow',
                } as const;

                // Narrow the type for TypeScript
                const typedGroupItems = groupItems || {};

                return (
                  <Accordion.Item key={status} value={status} my={2}>
                    <Accordion.ItemTrigger
                      bg={`${statusColorMap[status as 'up' | 'down' | 'flapping']}.100`}
                      _dark={{
                        bg: `${statusColorMap[status as 'up' | 'down' | 'flapping']}.900`,
                        borderColor: `${statusColorMap[status as 'up' | 'down' | 'flapping']}.800`,
                      }}
                      borderColor={`${statusColorMap[status as 'up' | 'down' | 'flapping']}.200`}
                      borderWidth={1}
                    >
                      <HStack w='full' justify='space-between'>
                        <HStack px={'10px'}>
                          <Accordion.ItemIndicator
                            fontSize={'md'}
                            fontWeight={'bolder'}
                            color={`${statusColorMap[status as 'up' | 'down' | 'flapping']}.600`}
                          />
                          <Flex
                            as='span'
                            bg={`${statusColorMap[status as 'up' | 'down' | 'flapping']}.200`}
                            color={`${statusColorMap[status as 'up' | 'down' | 'flapping']}.600`}
                            _dark={{
                              bg: `${statusColorMap[status as 'up' | 'down' | 'flapping']}.700`,
                              color: `${statusColorMap[status as 'up' | 'down' | 'flapping']}.200`,
                            }}
                            textTransform='uppercase'
                            borderRadius='30px'
                            px={4}
                            py={1}
                            fontSize='11px'
                            alignItems='center'
                            justifyContent='center'
                            display='inline-flex'
                          >
                            {status}
                          </Flex>
                          <Text
                            fontSize='sm'
                            fontWeight='semibold'
                            color={`${statusColorMap[status as 'up' | 'down' | 'flapping']}.600`}
                          >
                            {totalEndpoints ? `${totalEndpoints} Endpoints` : 'No Endpoints'}
                          </Text>
                        </HStack>
<<<<<<< HEAD
                      </Accordion.ItemTrigger>
                      <Accordion.ItemContent borderWidth={1} borderRadius={1}>
                        <Accordion.ItemBody py={0}>
                          <Accordion.Root multiple variant='plain' pl={4}>
                            {Object.entries(typedGroupItems).map(([group, items]) => (
                              <Accordion.Item key={group} value={group}>
                                <Accordion.ItemTrigger>
                                  <HStack w='full' justify='space-between'>
                                    <HStack px={'10px'}>
                                      <Accordion.ItemIndicator
                                        fontSize={'md'}
                                        fontWeight={'bolder'}
                                      />
                                      <Text fontSize='sm' fontWeight='semibold' pl={4}>
                                        {group}
                                      </Text>
                                      <Text fontSize='12px' color={'gray.400'} px={2}>
                                        {items?.length
                                          ? items?.length > 1
                                            ? `${items?.length} Endpoints`
                                            : '1 Endpoint'
                                          : 'No Endpoints'}
                                      </Text>
                                    </HStack>
                                  </HStack>
                                </Accordion.ItemTrigger>

                                <Accordion.ItemContent borderLeftWidth={1} borderRadius={2} ml={5}>
                                  <Accordion.ItemBody pl={6} py={0}>
                                    {items && items.length > 0 ? (
                                      <StatusTable items={items} isLoading={isLoading} />
                                    ) : (
                                      <Box
                                        textAlign='center'
                                        color='gray.500'
                                        py={8}
                                        borderRadius='md'
                                      >
                                        <Text>No endpoints available</Text>
                                      </Box>
                                    )}
                                  </Accordion.ItemBody>
                                </Accordion.ItemContent>
                              </Accordion.Item>
                            ))}
                          </Accordion.Root>
                        </Accordion.ItemBody>
                      </Accordion.ItemContent>
                    </Accordion.Item>
                  );
                })}
              </Accordion.Root>
            ) : groupByOptions.includes('group') ? (
              <Accordion.Root multiple variant='plain'>
                {Object.entries(groupedEndpoints).map(([group, items]) => {
                  const typedItems = items as LiveStatusItem[] | Record<string, LiveStatusItem[]>;
                  const itemsArray = Array.isArray(typedItems)
                    ? typedItems
                    : Object.values(typedItems).flat();

                  return (
                    <Accordion.Item key={group} value={group} my={2}>
                      <Accordion.ItemTrigger borderWidth={1} _dark={{ borderColor: 'gray.200' }}>
                        <HStack w='full' justify='space-between'>
                          <HStack px={'10px'}>
                            <Accordion.ItemIndicator fontSize={'md'} fontWeight={'bolder'} />
                            <Text fontSize='sm' fontWeight='semibold' pl={4}>
                              {group}
                            </Text>
                            <Text fontSize='12px' color={'gray.400'} px={2}>
                              {items?.length
                                ? items?.length > 1
                                  ? `${items?.length} Endpoints`
                                  : '1 Endpoint'
                                : 'No Endpoints'}
                            </Text>
                          </HStack>
=======
                      </HStack>
                    </Accordion.ItemTrigger>
                    <Accordion.ItemContent borderWidth={1} borderRadius={1}>
                      <Accordion.ItemBody py={0}>
                        <Accordion.Root multiple variant='plain' pl={4}>
                          {Object.entries(typedGroupItems).map(([group, items]) => (
                            <Accordion.Item key={group} value={group}>
                              <Accordion.ItemTrigger>
                                <HStack w='full' justify='space-between'>
                                  <HStack px={'10px'}>
                                    <Accordion.ItemIndicator
                                      fontSize={'md'}
                                      fontWeight={'bolder'}
                                    />
                                    <Text fontSize='sm' fontWeight='semibold' pl={4}>
                                      {group}
                                    </Text>
                                    <Text fontSize='12px' color={'gray.400'} px={2}>
                                      {items?.length
                                        ? items?.length > 1
                                          ? `${items?.length} Endpoints`
                                          : '1 Endpoint'
                                        : 'No Endpoints'}
                                    </Text>
                                  </HStack>
                                </HStack>
                              </Accordion.ItemTrigger>

                              <Accordion.ItemContent borderLeftWidth={1} borderRadius={2} ml={5}>
                                <Accordion.ItemBody pl={6} py={0}>
                                  {items && items.length > 0 ? (
                                    <StatusTable items={items} isLoading={isLoading} />
                                  ) : (
                                    <Box
                                      textAlign='center'
                                      color='gray.500'
                                      py={8}
                                      borderRadius='md'
                                    >
                                      <Text>No endpoints available</Text>
                                    </Box>
                                  )}
                                </Accordion.ItemBody>
                              </Accordion.ItemContent>
                            </Accordion.Item>
                          ))}
                        </Accordion.Root>
                      </Accordion.ItemBody>
                    </Accordion.ItemContent>
                  </Accordion.Item>
                );
              })}
            </Accordion.Root>
          ) : groupByOptions.includes('group') ? (
            <Accordion.Root multiple variant='plain'>
              {Object.entries(groupedEndpoints).map(([group, items]) => {
                const typedItems = items as LiveStatusItem[] | Record<string, LiveStatusItem[]>;
                const itemsArray = Array.isArray(typedItems)
                  ? typedItems
                  : Object.values(typedItems).flat();

                return (
                  <Accordion.Item key={group} value={group} my={2}>
                    <Accordion.ItemTrigger borderWidth={1} _dark={{ borderColor: 'gray.200' }}>
                      <HStack w='full' justify='space-between'>
                        <HStack px={'10px'}>
                          <Accordion.ItemIndicator fontSize={'md'} fontWeight={'bolder'} />
                          <Text fontSize='sm' fontWeight='semibold' pl={4}>
                            {group}
                          </Text>
                          <Text fontSize='12px' color={'gray.400'} px={2}>
                            {items?.length
                              ? items?.length > 1
                                ? `${items?.length} Endpoints`
                                : '1 Endpoint'
                              : 'No Endpoints'}
                          </Text>
                        </HStack>
                      </HStack>
                    </Accordion.ItemTrigger>
                    <Accordion.ItemContent borderWidth={1}>
                      <Accordion.ItemBody>
                        <Box pl={10}>
                          <StatusTable items={itemsArray} isLoading={isLoading} />
                        </Box>
                      </Accordion.ItemBody>
                    </Accordion.ItemContent>
                  </Accordion.Item>
                );
              })}
            </Accordion.Root>
          ) : groupByOptions.includes('status') ? (
            <Accordion.Root multiple variant='plain'>
              {Object.entries(groupedEndpoints).map(([status, items]) => {
                const typedItems = items as LiveStatusItem[] | Record<string, LiveStatusItem[]>;
                const itemsArray = Array.isArray(typedItems)
                  ? typedItems
                  : Object.values(typedItems).flat();

                const statusColorMap: Record<'up' | 'down' | 'flapping', string> = {
                  up: 'green',
                  down: 'red',
                  flapping: 'yellow',
                } as const;

                return (
                  <Accordion.Item key={status} value={status} my={2}>
                    <Accordion.ItemTrigger
                      bg={`${statusColorMap[status as 'up' | 'down' | 'flapping']}.100`}
                      _dark={{
                        bg: `${statusColorMap[status as 'up' | 'down' | 'flapping']}.900`,
                        borderColor: `${statusColorMap[status as 'up' | 'down' | 'flapping']}.800`,
                      }}
                      borderColor={`${statusColorMap[status as 'up' | 'down' | 'flapping']}.200`}
                      borderWidth={1}
                    >
                      <HStack w='full' justify='space-between'>
                        <HStack px={'10px'}>
                          <Accordion.ItemIndicator
                            fontSize={'md'}
                            fontWeight={'bolder'}
                            color={`${statusColorMap[status as 'up' | 'down' | 'flapping']}.600`}
                          />
                          <Flex
                            as='span'
                            bg={`${statusColorMap[status as 'up' | 'down' | 'flapping']}.200`}
                            textTransform='uppercase'
                            borderRadius='30px'
                            px={4}
                            py={1}
                            fontSize='11px'
                            alignItems='center'
                            justifyContent='center'
                            display='inline-flex'
                            color={`${statusColorMap[status as 'up' | 'down' | 'flapping']}.600`}
                            _dark={{
                              bg: `${statusColorMap[status as 'up' | 'down' | 'flapping']}.700`,
                              color: `${statusColorMap[status as 'up' | 'down' | 'flapping']}.200`,
                            }}
                          >
                            {status}
                          </Flex>
                          <Text
                            fontSize='sm'
                            fontWeight='semibold'
                            color={`${statusColorMap[status as 'up' | 'down' | 'flapping']}.600`}
                          >
                            {itemsArray?.length
                              ? itemsArray?.length > 1
                                ? `${itemsArray?.length} Endpoints`
                                : '1 Endpoint'
                              : 'No Endpoints'}
                          </Text>
>>>>>>> 0b3353be
                        </HStack>
                      </HStack>
                    </Accordion.ItemTrigger>

                    <Accordion.ItemContent borderWidth={1}>
                      <Accordion.ItemBody>
                        {itemsArray.length > 0 ? (
                          <Box pl={10}>
                            <StatusTable items={itemsArray} isLoading={isLoading} />
                          </Box>
<<<<<<< HEAD
                        </Accordion.ItemBody>
                      </Accordion.ItemContent>
                    </Accordion.Item>
                  );
                })}
              </Accordion.Root>
            ) : groupByOptions.includes('status') ? (
              <Accordion.Root multiple variant='plain'>
                {Object.entries(groupedEndpoints).map(([status, items]) => {
                  const typedItems = items as LiveStatusItem[] | Record<string, LiveStatusItem[]>;
                  const itemsArray = Array.isArray(typedItems)
                    ? typedItems
                    : Object.values(typedItems).flat();

                  const statusColorMap: Record<'up' | 'down' | 'flapping', string> = {
                    up: 'green',
                    down: 'red',
                    flapping: 'yellow',
                  } as const;

                  return (
                    <Accordion.Item key={status} value={status} my={2}>
                      <Accordion.ItemTrigger
                        bg={`${statusColorMap[status as 'up' | 'down' | 'flapping']}.100`}
                        _dark={{
                          bg: `${statusColorMap[status as 'up' | 'down' | 'flapping']}.900`,
                          borderColor: `${statusColorMap[status as 'up' | 'down' | 'flapping']}.800`,
                        }}
                        borderColor={`${statusColorMap[status as 'up' | 'down' | 'flapping']}.200`}
                        borderWidth={1}
                      >
                        <HStack w='full' justify='space-between'>
                          <HStack px={'10px'}>
                            <Accordion.ItemIndicator
                              fontSize={'md'}
                              fontWeight={'bolder'}
                              color={`${statusColorMap[status as 'up' | 'down' | 'flapping']}.600`}
                            />
                            <Flex
                              as='span'
                              bg={`${statusColorMap[status as 'up' | 'down' | 'flapping']}.200`}
                              textTransform='uppercase'
                              borderRadius='30px'
                              px={4}
                              py={1}
                              fontSize='11px'
                              alignItems='center'
                              justifyContent='center'
                              display='inline-flex'
                              color={`${statusColorMap[status as 'up' | 'down' | 'flapping']}.600`}
                              _dark={{
                                bg: `${statusColorMap[status as 'up' | 'down' | 'flapping']}.700`,
                                color: `${statusColorMap[status as 'up' | 'down' | 'flapping']}.200`,
                              }}
                            >
                              {status}
                            </Flex>
                            <Text
                              fontSize='sm'
                              fontWeight='semibold'
                              color={`${statusColorMap[status as 'up' | 'down' | 'flapping']}.600`}
                            >
                              {itemsArray?.length
                                ? itemsArray?.length > 1
                                  ? `${itemsArray?.length} Endpoints`
                                  : '1 Endpoint'
                                : 'No Endpoints'}
                            </Text>
                          </HStack>
                        </HStack>
                      </Accordion.ItemTrigger>

                      <Accordion.ItemContent borderWidth={1}>
                        <Accordion.ItemBody>
                          {itemsArray.length > 0 ? (
                            <Box pl={10}>
                              <StatusTable items={itemsArray} isLoading={isLoading} />
                            </Box>
                          ) : (
                            <Box textAlign='center' color='gray.500' py={8} borderRadius='md'>
                              <Text>No endpoints available</Text>
                            </Box>
                          )}
                        </Accordion.ItemBody>
                      </Accordion.ItemContent>
                    </Accordion.Item>
                  );
                })}
              </Accordion.Root>
            ) : (
              <StatusTable
                items={Object.values(groupedEndpoints).flat()}
                isLoading={isLoading || isFetching}
              />
            )
=======
                        ) : (
                          <Box textAlign='center' color='gray.500' py={8} borderRadius='md'>
                            <Text>No endpoints available</Text>
                          </Box>
                        )}
                      </Accordion.ItemBody>
                    </Accordion.ItemContent>
                  </Accordion.Item>
                );
              })}
            </Accordion.Root>
>>>>>>> 0b3353be
          ) : (
            <StatusTable items={Object.values(groupedEndpoints).flat()} isLoading={isLoading} />
          )
        ) : (
          <StatusTable items={data?.items} isLoading={isLoading} />
        )}
      </PageSection>
    </Page>
  );
}<|MERGE_RESOLUTION|>--- conflicted
+++ resolved
@@ -358,85 +358,6 @@
                             {totalEndpoints ? `${totalEndpoints} Endpoints` : 'No Endpoints'}
                           </Text>
                         </HStack>
-<<<<<<< HEAD
-                      </Accordion.ItemTrigger>
-                      <Accordion.ItemContent borderWidth={1} borderRadius={1}>
-                        <Accordion.ItemBody py={0}>
-                          <Accordion.Root multiple variant='plain' pl={4}>
-                            {Object.entries(typedGroupItems).map(([group, items]) => (
-                              <Accordion.Item key={group} value={group}>
-                                <Accordion.ItemTrigger>
-                                  <HStack w='full' justify='space-between'>
-                                    <HStack px={'10px'}>
-                                      <Accordion.ItemIndicator
-                                        fontSize={'md'}
-                                        fontWeight={'bolder'}
-                                      />
-                                      <Text fontSize='sm' fontWeight='semibold' pl={4}>
-                                        {group}
-                                      </Text>
-                                      <Text fontSize='12px' color={'gray.400'} px={2}>
-                                        {items?.length
-                                          ? items?.length > 1
-                                            ? `${items?.length} Endpoints`
-                                            : '1 Endpoint'
-                                          : 'No Endpoints'}
-                                      </Text>
-                                    </HStack>
-                                  </HStack>
-                                </Accordion.ItemTrigger>
-
-                                <Accordion.ItemContent borderLeftWidth={1} borderRadius={2} ml={5}>
-                                  <Accordion.ItemBody pl={6} py={0}>
-                                    {items && items.length > 0 ? (
-                                      <StatusTable items={items} isLoading={isLoading} />
-                                    ) : (
-                                      <Box
-                                        textAlign='center'
-                                        color='gray.500'
-                                        py={8}
-                                        borderRadius='md'
-                                      >
-                                        <Text>No endpoints available</Text>
-                                      </Box>
-                                    )}
-                                  </Accordion.ItemBody>
-                                </Accordion.ItemContent>
-                              </Accordion.Item>
-                            ))}
-                          </Accordion.Root>
-                        </Accordion.ItemBody>
-                      </Accordion.ItemContent>
-                    </Accordion.Item>
-                  );
-                })}
-              </Accordion.Root>
-            ) : groupByOptions.includes('group') ? (
-              <Accordion.Root multiple variant='plain'>
-                {Object.entries(groupedEndpoints).map(([group, items]) => {
-                  const typedItems = items as LiveStatusItem[] | Record<string, LiveStatusItem[]>;
-                  const itemsArray = Array.isArray(typedItems)
-                    ? typedItems
-                    : Object.values(typedItems).flat();
-
-                  return (
-                    <Accordion.Item key={group} value={group} my={2}>
-                      <Accordion.ItemTrigger borderWidth={1} _dark={{ borderColor: 'gray.200' }}>
-                        <HStack w='full' justify='space-between'>
-                          <HStack px={'10px'}>
-                            <Accordion.ItemIndicator fontSize={'md'} fontWeight={'bolder'} />
-                            <Text fontSize='sm' fontWeight='semibold' pl={4}>
-                              {group}
-                            </Text>
-                            <Text fontSize='12px' color={'gray.400'} px={2}>
-                              {items?.length
-                                ? items?.length > 1
-                                  ? `${items?.length} Endpoints`
-                                  : '1 Endpoint'
-                                : 'No Endpoints'}
-                            </Text>
-                          </HStack>
-=======
                       </HStack>
                     </Accordion.ItemTrigger>
                     <Accordion.ItemContent borderWidth={1} borderRadius={1}>
@@ -590,7 +511,6 @@
                                 : '1 Endpoint'
                               : 'No Endpoints'}
                           </Text>
->>>>>>> 0b3353be
                         </HStack>
                       </HStack>
                     </Accordion.ItemTrigger>
@@ -601,103 +521,6 @@
                           <Box pl={10}>
                             <StatusTable items={itemsArray} isLoading={isLoading} />
                           </Box>
-<<<<<<< HEAD
-                        </Accordion.ItemBody>
-                      </Accordion.ItemContent>
-                    </Accordion.Item>
-                  );
-                })}
-              </Accordion.Root>
-            ) : groupByOptions.includes('status') ? (
-              <Accordion.Root multiple variant='plain'>
-                {Object.entries(groupedEndpoints).map(([status, items]) => {
-                  const typedItems = items as LiveStatusItem[] | Record<string, LiveStatusItem[]>;
-                  const itemsArray = Array.isArray(typedItems)
-                    ? typedItems
-                    : Object.values(typedItems).flat();
-
-                  const statusColorMap: Record<'up' | 'down' | 'flapping', string> = {
-                    up: 'green',
-                    down: 'red',
-                    flapping: 'yellow',
-                  } as const;
-
-                  return (
-                    <Accordion.Item key={status} value={status} my={2}>
-                      <Accordion.ItemTrigger
-                        bg={`${statusColorMap[status as 'up' | 'down' | 'flapping']}.100`}
-                        _dark={{
-                          bg: `${statusColorMap[status as 'up' | 'down' | 'flapping']}.900`,
-                          borderColor: `${statusColorMap[status as 'up' | 'down' | 'flapping']}.800`,
-                        }}
-                        borderColor={`${statusColorMap[status as 'up' | 'down' | 'flapping']}.200`}
-                        borderWidth={1}
-                      >
-                        <HStack w='full' justify='space-between'>
-                          <HStack px={'10px'}>
-                            <Accordion.ItemIndicator
-                              fontSize={'md'}
-                              fontWeight={'bolder'}
-                              color={`${statusColorMap[status as 'up' | 'down' | 'flapping']}.600`}
-                            />
-                            <Flex
-                              as='span'
-                              bg={`${statusColorMap[status as 'up' | 'down' | 'flapping']}.200`}
-                              textTransform='uppercase'
-                              borderRadius='30px'
-                              px={4}
-                              py={1}
-                              fontSize='11px'
-                              alignItems='center'
-                              justifyContent='center'
-                              display='inline-flex'
-                              color={`${statusColorMap[status as 'up' | 'down' | 'flapping']}.600`}
-                              _dark={{
-                                bg: `${statusColorMap[status as 'up' | 'down' | 'flapping']}.700`,
-                                color: `${statusColorMap[status as 'up' | 'down' | 'flapping']}.200`,
-                              }}
-                            >
-                              {status}
-                            </Flex>
-                            <Text
-                              fontSize='sm'
-                              fontWeight='semibold'
-                              color={`${statusColorMap[status as 'up' | 'down' | 'flapping']}.600`}
-                            >
-                              {itemsArray?.length
-                                ? itemsArray?.length > 1
-                                  ? `${itemsArray?.length} Endpoints`
-                                  : '1 Endpoint'
-                                : 'No Endpoints'}
-                            </Text>
-                          </HStack>
-                        </HStack>
-                      </Accordion.ItemTrigger>
-
-                      <Accordion.ItemContent borderWidth={1}>
-                        <Accordion.ItemBody>
-                          {itemsArray.length > 0 ? (
-                            <Box pl={10}>
-                              <StatusTable items={itemsArray} isLoading={isLoading} />
-                            </Box>
-                          ) : (
-                            <Box textAlign='center' color='gray.500' py={8} borderRadius='md'>
-                              <Text>No endpoints available</Text>
-                            </Box>
-                          )}
-                        </Accordion.ItemBody>
-                      </Accordion.ItemContent>
-                    </Accordion.Item>
-                  );
-                })}
-              </Accordion.Root>
-            ) : (
-              <StatusTable
-                items={Object.values(groupedEndpoints).flat()}
-                isLoading={isLoading || isFetching}
-              />
-            )
-=======
                         ) : (
                           <Box textAlign='center' color='gray.500' py={8} borderRadius='md'>
                             <Text>No endpoints available</Text>
@@ -709,7 +532,6 @@
                 );
               })}
             </Accordion.Root>
->>>>>>> 0b3353be
           ) : (
             <StatusTable items={Object.values(groupedEndpoints).flat()} isLoading={isLoading} />
           )

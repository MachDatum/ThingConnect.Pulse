--- conflicted
+++ resolved
@@ -28,12 +28,8 @@
   RefreshCw,
 } from 'lucide-react';
 import { PageHeader } from '@/components/layout/PageHeader';
-<<<<<<< HEAD
 import { useForceRefreshNotifications, useNotificationStats } from '@/hooks/useNotifications';
-import thingConnectLogo from '@/assets/thingconnect-logo.svg';
-=======
 import thingConnectLogo from '@/assets/thingconnect-pulse-logo.svg';
->>>>>>> e4bcfc31
 
 export default function About() {
   const { data: stats } = useNotificationStats();
@@ -130,7 +126,7 @@
                       title: 'Discord',
                       desc: 'Community support and real-time help',
                       tags: ['Community Support', 'Q&A', 'General Chat', 'Networking'],
-                      link: 'https://discord.gg',
+                      link: 'https://discord.gg/ZvhWncwv3J',
                     },
                     {
                       icon: MessageCircle,
@@ -144,14 +140,14 @@
                       title: 'LinkedIn',
                       desc: 'Professional community for industry leaders',
                       tags: ['Networking', 'Hiring', 'Case Studies'],
-                      link: 'https://linkedin.com',
+                      link: 'https://www.linkedin.com/company/thingconnect/',
                     },
                     {
                       icon: Instagram,
                       title: 'Instagram',
                       desc: 'Stories, highlights, and community moments',
                       tags: ['Updates', 'Events', 'Highlights'],
-                      link: 'https://instagram.com',
+                      link: 'https://www.instagram.com/thingconnect/',
                     },
                   ].map((c, i) => (
                     <Link key={i} href={c.link} target='_blank' _hover={{ textDecoration: 'none' }}>
@@ -308,7 +304,6 @@
                 <Heading size='2xl' textAlign='center' color='gray.800' _dark={{ color: 'white' }}>
                   Notification System
                 </Heading>
-<<<<<<< HEAD
 
                 <Grid templateColumns={{ base: '1fr', lg: 'repeat(2, 1fr)' }} gap={6} w='full'>
                   {/* Stats Card */}
@@ -404,53 +399,6 @@
                         loadingText='Syncing...'
                         colorPalette='blue'
                         size='md'
-=======
-                <Grid templateColumns={{ base: '1fr', md: 'repeat(2, 1fr)' }} gap={6}>
-                  {[
-                    {
-                      icon: MessageCircle,
-                      title: 'Discord',
-                      desc: 'Community support and real-time help',
-                      tags: ['Community Support', 'Q&A', 'General Chat', 'Networking'],
-                      link: 'https://discord.gg/ZvhWncwv3J',
-                    },
-                    {
-                      icon: MessageCircle,
-                      title: 'Reddit',
-                      desc: 'Share questions and experiences',
-                      tags: ['Discussions', 'Tips', 'Troubleshooting'],
-                      link: 'https://reddit.com',
-                    },
-                    {
-                      icon: Linkedin,
-                      title: 'LinkedIn',
-                      desc: 'Professional community for industry leaders',
-                      tags: ['Networking', 'Hiring', 'Case Studies'],
-                      link: 'https://www.linkedin.com/company/thingconnect/',
-                    },
-                    {
-                      icon: Instagram,
-                      title: 'Instagram',
-                      desc: 'Stories, highlights, and community moments',
-                      tags: ['Updates', 'Events', 'Highlights'],
-                      link: 'https://www.instagram.com/thingconnect/',
-                    },
-                  ].map((c, i) => (
-                    <Link key={i} href={c.link} target='_blank' _hover={{ textDecoration: 'none' }}>
-                      <VStack
-                        align='start'
-                        p={4}
-                        border='1px solid'
-                        borderColor='gray.200'
-                        _dark={{ borderColor: 'gray.700', bg: 'gray.800' }}
-                        bg='white'
-                        borderRadius='lg'
-                        shadow='md'
-                        transition='all 0.2s'
-                        _hover={{ shadow: 'lg', transform: 'translateY(-4px)' }}
-                        h='100%'
-                        w={'full'}
->>>>>>> e4bcfc31
                       >
                         <RefreshCw size={16} />
                         Refresh Notifications

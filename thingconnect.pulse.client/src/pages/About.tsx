--- conflicted
+++ resolved
@@ -153,7 +153,6 @@
               ThingConnect specializes in manufacturing connectivity solutions, helping plants
               optimize their industrial networks and data infrastructure.
             </Text>
-<<<<<<< HEAD
             <HStack gap={4}>
               <Link
                 href='https://thingconnect.com'
@@ -181,24 +180,6 @@
                 >
                 <ExternalLink size={16} />
                 View Source Code
-=======
-            <HStack gap={2}>
-              <Button asChild size='sm' variant='outline' h='32px'>
-                <Link href='https://thingconnect.com' target='_blank' rel='noopener noreferrer'>
-                  <ExternalLink size={14} />
-                  Visit Site
-                </Link>
-              </Button>
-              <Button asChild size='sm' variant='outline' h='32px'>
-                <Link
-                  href='https://github.com/MachDatum/ThingConnect.Pulse'
-                  target='_blank'
-                  rel='noopener noreferrer'
-                >
-                  <ExternalLink size={14} />
-                  Source Code
-                </Link>
->>>>>>> 9c0cfe6f
               </Button>
               </Link>
             </HStack>

--- conflicted
+++ resolved
@@ -3,20 +3,11 @@
 import { TabsRoot, TabsList, TabsTrigger, TabsContent } from '@/components/ui/tabs';
 import { ConfigurationEditor } from '@/components/config/ConfigurationEditor';
 import { ConfigurationVersions } from '@/components/config/ConfigurationVersions';
-<<<<<<< HEAD
-
-export default function Configuration() {
-  const [refreshTrigger, setRefreshTrigger] = useState(0);
-
-  const handleConfigurationApplied = () => {
-    // Trigger refresh of versions list when config is applied
-=======
 import { Page } from '@/components/layout/Page';
 
 export default function Configuration() {
   const [refreshTrigger, setRefreshTrigger] = useState(0);
   const handleConfigurationApplied = () => {
->>>>>>> 9c0cfe6f
     setRefreshTrigger(prev => prev + 1);
   };
 

import type { ComponentPropsWithoutRef } from 'react';

<<<<<<< HEAD
export const Help = (props: ComponentPropsWithoutRef<'svg'>) => (
  <svg
    width='16'
    height='16'
    viewBox='0 0 24 24'
    fill='none'
    stroke='currentColor'
    strokeWidth='2'
    strokeLinecap='round'
    strokeLinejoin='round'
    {...props}
  >
    <circle cx='12' cy='12' r='10' />
    <path d='M9.09 9a3 3 0 0 1 5.83 1c0 2-3 3-3 3' />
    <path d='m12 17 .01 0' />
  </svg>
);
=======
export const Help = (props: ComponentPropsWithoutRef<'svg'>) => {
  const maskId = `help-mask-${Math.random().toString(36).slice(2, 9)}`;

  return (
    <svg
      xmlns='http://www.w3.org/2000/svg'
      width='24'
      height='24'
      viewBox='0 0 24 24'
      fill='currentColor'
      aria-hidden='true'
      {...props}
    >
      <g transform='scale(1.09) translate(-1,-1)'>
        <defs>
          <mask id={maskId} maskUnits='userSpaceOnUse' x='0' y='0' width='24' height='24'>
            <circle cx='12' cy='12' r='10' fill='white' />
            <path
              d='M9.09 9a3 3 0 0 1 5.83 1c0 2-3 3-3 3'
              stroke='black'
              strokeWidth='2'
              strokeLinecap='round'
              strokeLinejoin='round'
              fill='none'
            />
            <path
              d='M12 17h.01'
              stroke='black'
              strokeWidth='2'
              strokeLinecap='round'
              strokeLinejoin='round'
              fill='none'
            />
          </mask>
        </defs>
        <rect x='0' y='0' width='24' height='24' fill='currentColor' mask={`url(#${maskId})`} />
      </g>
    </svg>
  );
};
>>>>>>> 0b3353be
<|MERGE_RESOLUTION|>--- conflicted
+++ resolved
@@ -1,24 +1,5 @@
 import type { ComponentPropsWithoutRef } from 'react';
 
-<<<<<<< HEAD
-export const Help = (props: ComponentPropsWithoutRef<'svg'>) => (
-  <svg
-    width='16'
-    height='16'
-    viewBox='0 0 24 24'
-    fill='none'
-    stroke='currentColor'
-    strokeWidth='2'
-    strokeLinecap='round'
-    strokeLinejoin='round'
-    {...props}
-  >
-    <circle cx='12' cy='12' r='10' />
-    <path d='M9.09 9a3 3 0 0 1 5.83 1c0 2-3 3-3 3' />
-    <path d='m12 17 .01 0' />
-  </svg>
-);
-=======
 export const Help = (props: ComponentPropsWithoutRef<'svg'>) => {
   const maskId = `help-mask-${Math.random().toString(36).slice(2, 9)}`;
 
@@ -58,5 +39,4 @@
       </g>
     </svg>
   );
-};
->>>>>>> 0b3353be
+};
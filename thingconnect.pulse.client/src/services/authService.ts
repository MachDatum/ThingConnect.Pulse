import axios from 'axios'

<<<<<<< HEAD
const API_BASE_URL = '/api'
=======
const API_BASE_URL = '/api';
>>>>>>> 8970e5ce

export interface AuthResponse {
  token: string
  username: string
  email: string
}

export interface LoginRequest {
  username: string
  password: string
}

export interface RegisterRequest {
  username: string
  email: string
  password: string
}

export interface UserProfile {
  id: number
  username: string
  email: string
  createdAt: string
}

class AuthService {
  private token: string | null = null

  constructor() {
    this.token = localStorage.getItem('token')
    this.setupAxiosInterceptors()
  }

  private setupAxiosInterceptors() {
    axios.interceptors.request.use((config) => {
      if (this.token) {
        config.headers.Authorization = `Bearer ${this.token}`
      }
      return config
    })

    axios.interceptors.response.use(
      (response) => response,
      (error: unknown) => {
        if ((error as { response?: { status?: number } })?.response?.status === 401) {
          this.logout()
        }
<<<<<<< HEAD
        return Promise.reject(
          new Error((error as { message?: string })?.message || 'An error occurred')
        )
=======
        return Promise.reject(error);
>>>>>>> 8970e5ce
      }
    )
  }

  async login(username: string, password: string): Promise<AuthResponse> {
    const response = await axios.post<AuthResponse>(`${API_BASE_URL}/auth/login`, {
      username,
      password,
    })

    const { token } = response.data
    this.token = token
    localStorage.setItem('token', token)

    return response.data
  }

  async register(username: string, email: string, password: string): Promise<AuthResponse> {
    const response = await axios.post<AuthResponse>(`${API_BASE_URL}/auth/register`, {
      username,
      email,
      password,
    })

    const { token } = response.data
    this.token = token
    localStorage.setItem('token', token)

    return response.data
  }

  async getUserProfile(): Promise<UserProfile> {
    const response = await axios.get<UserProfile>(`${API_BASE_URL}/user/profile`)
    return response.data
  }

  logout(): void {
    this.token = null
    localStorage.removeItem('token')
  }

  isAuthenticated(): boolean {
    return this.token !== null
  }

  getToken(): string | null {
    return this.token
  }
}

export const authService = new AuthService()<|MERGE_RESOLUTION|>--- conflicted
+++ resolved
@@ -1,10 +1,6 @@
 import axios from 'axios'
 
-<<<<<<< HEAD
-const API_BASE_URL = '/api'
-=======
 const API_BASE_URL = '/api';
->>>>>>> 8970e5ce
 
 export interface AuthResponse {
   token: string
@@ -52,13 +48,9 @@
         if ((error as { response?: { status?: number } })?.response?.status === 401) {
           this.logout()
         }
-<<<<<<< HEAD
         return Promise.reject(
           new Error((error as { message?: string })?.message || 'An error occurred')
         )
-=======
-        return Promise.reject(error);
->>>>>>> 8970e5ce
       }
     )
   }

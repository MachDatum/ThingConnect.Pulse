--- conflicted
+++ resolved
@@ -45,97 +45,6 @@
   console.log('isLoading in StatusTable:', items);
   return (
     <Box borderRadius='md' overflow='hidden'>
-<<<<<<< HEAD
-      {isLoading ? (
-        <Center py={10}>
-          <Spinner size='lg' color='blue.500' />
-        </Center>
-      ) : (
-        <Table.Root size='md' borderWidth={0} width='full'>
-          <Table.Header>
-            <Table.Row fontSize='12px' fontWeight='bold' textTransform='uppercase'>
-              <Table.ColumnHeader width='10%' color='gray.500' _dark={{ color: 'gray.400' }}>
-                Status
-              </Table.ColumnHeader>
-              <Table.ColumnHeader width='20%' color='gray.500' _dark={{ color: 'gray.400' }}>
-                Name
-              </Table.ColumnHeader>
-              <Table.ColumnHeader width='15%' color='gray.500' _dark={{ color: 'gray.400' }}>
-                Host
-              </Table.ColumnHeader>
-              <Table.ColumnHeader width='15%' color='gray.500' _dark={{ color: 'gray.400' }}>
-                Group
-              </Table.ColumnHeader>
-              <Table.ColumnHeader width='10%' color='gray.500' _dark={{ color: 'gray.400' }}>
-                RTT
-              </Table.ColumnHeader>
-              <Table.ColumnHeader width='15%' color='gray.500' _dark={{ color: 'gray.400' }}>
-                Last Change
-              </Table.ColumnHeader>
-              <Table.ColumnHeader width='15%' color='gray.500' _dark={{ color: 'gray.400' }}>
-                Trend
-              </Table.ColumnHeader>
-            </Table.Row>
-          </Table.Header>
-
-          <Table.Body>
-            {items?.map(item => (
-              <Table.Row
-                key={item.endpoint.id}
-                cursor='pointer'
-                _hover={{ bg: 'gray.50', _dark: { bg: 'gray.800' } }}
-                onClick={() => handleRowClick(item.endpoint.id)}
-              >
-                <Table.Cell width='10%'>
-                  <Badge
-                    variant='subtle'
-                    px={2}
-                    py={1}
-                    borderRadius='md'
-                    fontSize='10px'
-                    colorPalette={getStatusColor(item.status)}
-                  >
-                    {item.status.toUpperCase()}
-                  </Badge>
-                </Table.Cell>
-                <Table.Cell width='20%'>
-                  <Text fontWeight='medium'>{item.endpoint.name}</Text>
-                </Table.Cell>
-                <Table.Cell width='15%'>
-                  <HStack gap={2} color='gray.500' _dark={{ color: 'gray.400' }}>
-                    <Text fontFamily='monospace' fontSize='sm'>
-                      {item.endpoint.host}
-                    </Text>
-                    {item.endpoint.port && <Text fontSize='xs'>:{item.endpoint.port}</Text>}
-                  </HStack>
-                </Table.Cell>
-                <Table.Cell width='15%'>
-                  <Text fontSize='sm'>{item.endpoint.group.name}</Text>
-                </Table.Cell>
-                <Table.Cell width='10%'>
-                  <Text
-                    fontFamily='monospace'
-                    fontSize='sm'
-                    color={item.rttMs ? 'inherit' : 'gray.500'}
-                    _dark={{ color: item.rttMs ? 'inherit' : 'gray.400' }}
-                  >
-                    {formatRTT(item.rttMs)}
-                  </Text>
-                </Table.Cell>
-                <Table.Cell width='15%'>
-                  <Text fontSize='sm' color='gray.600' _dark={{ color: 'gray.400' }}>
-                    {formatLastChange(item.lastChangeTs)}
-                  </Text>
-                </Table.Cell>
-                <Table.Cell width='15%'>
-                  <TrendBlocks data={item.sparkline} />
-                </Table.Cell>
-              </Table.Row>
-            ))}
-          </Table.Body>
-        </Table.Root>
-      )}
-=======
       <Table.Root size='md' borderWidth={0} width='full'>
         <Table.Header>
           <Table.Row fontSize='12px' fontWeight='bold' textTransform='uppercase'>
@@ -245,7 +154,6 @@
               ))}
         </Table.Body>
       </Table.Root>
->>>>>>> 0b3353be
     </Box>
   );
 }
--- conflicted
+++ resolved
@@ -1,14 +1,10 @@
 import { useMemo } from 'react';
 import { Box, Text, VStack, Skeleton } from '@chakra-ui/react';
-<<<<<<< HEAD
 import { ParentSize } from '@visx/responsive';
 import { Group } from '@visx/group';
 import { AxisLeft, AxisBottom } from '@visx/axis';
 import { scaleBand, scaleLinear } from '@visx/scale';
-import type { RollupBucket, DailyBucket, RawCheck } from '@/api/types';
-=======
 import type { HistoryResponse } from '@/api/types';
->>>>>>> b4dd3919
 import type { BucketType } from '@/types/bucket';
 import { CloudOff } from 'lucide-react';
 

import { Box, VStack, Text, Icon, Image, HStack, Badge, Button } from '@chakra-ui/react';
import { Link as RouterLink, useLocation } from 'react-router-dom';
<<<<<<< HEAD
import { Wifi, Activity, LogOut } from 'lucide-react';
import thingConnectIcon from '@/assets/thingconnect-pulse-logo.svg';
=======
import { Wifi, Activity, LogOut, Users } from 'lucide-react';
import thingConnectIcon from '@/assets/ThingConnectPulseLogo.svg';
>>>>>>> 35908d21
import { Clock, Wrench, Settings, Info, Dashboard, Help } from '@/icons';
import { useAuth } from '@/features/auth/context/AuthContext';
interface NavigationProps {
  onItemClick?: () => void;
}

const navigationItems = [
  { label: 'Dashboard', path: '/', icon: Dashboard },
  { label: 'History', path: '/history', icon: Clock },
  { label: 'Configuration', path: '/configuration', icon: Wrench, adminOnly: true },
  { label: 'User Management', path: '/users', icon: Users, adminOnly: true },
  { label: 'Settings', path: '/settings', icon: Settings, adminOnly: true },
  { label: 'Help', path: 'https://docs.thingconnect.io/pulse/', icon: Help, external: true },
  { label: 'About', path: '/about', icon: Info },
];

export function Navigation({ onItemClick }: NavigationProps) {
  const location = useLocation();
  const { logout, user } = useAuth();

  const isAdmin = user?.role === 'Administrator';

  const isActiveRoute = (path: string) =>
    path === '/' ? location.pathname === '/' : location.pathname.startsWith(path);

  const handleLogout = async () => {
    try {
      await logout();
      // Navigation to login will be handled by the auth context
    } catch (error) {
      console.error('Error during logout:', error);
    }
  };

  return (
    <Box h='100%' display='flex' flexDirection='column' data-testid='navigation'>
      <Box
        p={6}
        borderBottom='1px'
        borderColor='gray.200'
        _dark={{ borderColor: 'gray.700' }}
        data-testid='brand-section'
      >
        <Image
          data-testid='thingconnect-icon'
          src={thingConnectIcon}
          alt='ThingConnect'
          w={44}
          h='auto'
        />
      </Box>
      <VStack gap={2} p={4} flex='1' align='stretch' data-testid='navigation-items'>
        {navigationItems
          .filter(item => !item.adminOnly || isAdmin)
          .map(item => {
          const isActive = !item.external && isActiveRoute(item.path);
          const ItemContent = (
            <HStack
              px={3}
              py={2.5}
              borderRadius='lg'
              color={isActive ? 'blue.600' : 'gray.600'}
              bg={isActive ? 'whiteAlpha.950' : 'transparent'}
              border={isActive ? '1px solid' : undefined}
              borderColor={isActive ? 'border' : undefined}
              _hover={
                isActive
                  ? undefined
                  : {
                      bg: 'blackAlpha.50',
                      _dark: { bg: 'gray.700' },
                    }
              }
              _dark={{
                color: isActive ? 'blue.200' : 'gray.200',
                bg: isActive ? 'blackAlpha.200' : undefined,
                border: isActive ? '1px solid rgba(255,255,255,0.1)' : undefined,
              }}
            >
              <Icon as={item.icon} boxSize={4} />
              <Text fontSize='sm' fontWeight='medium' letterSpacing='0.025em' lineHeight='1.2'>
                {item.label}
              </Text>
            </HStack>
          );

          return item.external ? (
            <Box as='a' key={item.path} asChild onClick={onItemClick}>
              <a href={item.path} target='_blank' rel='noopener noreferrer'>
                {ItemContent}
              </a>
            </Box>
          ) : (
            <RouterLink key={item.path} to={item.path} onClick={onItemClick}>
              {ItemContent}
            </RouterLink>
          );
        })}
      </VStack>
      <Box p={4} borderTop='1px' borderColor='gray.200' _dark={{ borderColor: 'gray.700' }}>
        <VStack align='stretch' gap={4}>
          <VStack align='stretch' gap={3}>
            <HStack gap={2} display={{ base: 'none', md: 'flex' }} data-testid='connection-status'>
              <Wifi size={16} aria-label='Connection status' />
              <Badge colorPalette='green' variant='solid' size='sm'>
                Connected
              </Badge>
              <Text
                data-testid='last-refresh-time'
                fontSize='xs'
                fontWeight='medium'
                letterSpacing='0.025em'
                color='gray.500'
                _dark={{ color: 'gray.400' }}
                display={{ base: 'none', md: 'block' }}
              >
                Updated 2s ago
              </Text>
            </HStack>
            <HStack gap={2}>
              <Icon
                as={Activity}
                boxSize={4}
                color='green.500'
                aria-label='System status'
                data-testid='system-status'
              />
              <Text
                fontSize='xs'
                fontWeight='medium'
                letterSpacing='0.025em'
                color='gray.600'
                _dark={{ color: 'gray.400' }}
              >
                System Online
              </Text>
            </HStack>
          </VStack>
          <Button
            onClick={handleLogout}
            size='sm'
            variant='ghost'
            colorPalette='gray'
            justifyContent='flex-start'
            w='full'
            _hover={{ bg: 'gray.100', _dark: { bg: 'gray.700' } }}
            data-testid='logout-button'
            px='0'
          >
            <LogOut size={16} />
            <Text fontSize='sm' fontWeight='medium' letterSpacing='0.025em' lineHeight='1.2'>
              Logout
            </Text>
          </Button>
        </VStack>
      </Box>
    </Box>
  );
}<|MERGE_RESOLUTION|>--- conflicted
+++ resolved
@@ -1,12 +1,8 @@
 import { Box, VStack, Text, Icon, Image, HStack, Badge, Button } from '@chakra-ui/react';
 import { Link as RouterLink, useLocation } from 'react-router-dom';
-<<<<<<< HEAD
-import { Wifi, Activity, LogOut } from 'lucide-react';
-import thingConnectIcon from '@/assets/thingconnect-pulse-logo.svg';
-=======
 import { Wifi, Activity, LogOut, Users } from 'lucide-react';
-import thingConnectIcon from '@/assets/ThingConnectPulseLogo.svg';
->>>>>>> 35908d21
+import thingConnectIcon from
+ '@/assets/ThingConnectPulseLogo.svg';
 import { Clock, Wrench, Settings, Info, Dashboard, Help } from '@/icons';
 import { useAuth } from '@/features/auth/context/AuthContext';
 interface NavigationProps {

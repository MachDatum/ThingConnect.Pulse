import { Box, VStack, Text, Icon, Image, HStack, Badge, Button } from '@chakra-ui/react';
import { Link as RouterLink, useLocation } from 'react-router-dom';
import { Wifi, Activity, LogOut } from 'lucide-react';
<<<<<<< HEAD
import thingConnectIcon from '@/assets/ThingConnectPulse Logo.svg';
import { Clock, Wrench, Settings, Info, Dashboard } from '@/icons';
=======
import thingConnectIcon from '@/assets/thingconnect-icon.svg';
import { Clock, Wrench, Settings, Info, Dashboard, Help } from '@/icons';
>>>>>>> 779c749f
import { useAuth } from '@/features/auth/context/AuthContext';
interface NavigationProps {
  onItemClick?: () => void;
}

const navigationItems = [
  { label: 'Dashboard', path: '/', icon: Dashboard },
  { label: 'History', path: '/history', icon: Clock },
  { label: 'Configuration', path: '/configuration', icon: Wrench },
  { label: 'Settings', path: '/settings', icon: Settings },
  { label: 'Help', path: 'https://docs.thingconnect.io/pulse/', icon: Help, external: true },
  { label: 'About', path: '/about', icon: Info },
];

export function Navigation({ onItemClick }: NavigationProps) {
  const location = useLocation();
  const { logout } = useAuth();

  const isActiveRoute = (path: string) =>
    path === '/' ? location.pathname === '/' : location.pathname.startsWith(path);

  const handleLogout = async () => {
    try {
      await logout();
      // Navigation to login will be handled by the auth context
    } catch (error) {
      console.error('Error during logout:', error);
    }
  };

  return (
    <Box h='100%' display='flex' flexDirection='column' data-testid='navigation'>
      <Box
        p={4}
        borderBottom='1px'
        borderColor='gray.200'
        _dark={{ borderColor: 'gray.700' }}
        data-testid='brand-section'
      >
        <Image data-testid='thingconnect-icon' src={thingConnectIcon} alt='ThingConnect' w={40} />
      </Box>
      <VStack gap={1} p={2} flex='1' align='stretch' data-testid='navigation-items'>
        {navigationItems.map(item => {
          const isActive = !item.external && isActiveRoute(item.path);
          const ItemContent = (
            <HStack
              px={2}
              py={1}
              borderRadius='md'
              color={isActive ? 'blue.600' : 'gray.600'}
              bg={isActive ? 'whiteAlpha.950' : 'transparent'}
              border={isActive ? '1px solid' : undefined}
              borderColor={isActive ? 'border' : undefined}
              _hover={
                isActive
                  ? undefined
                  : {
                      bg: 'blackAlpha.50',
                      _dark: { bg: 'gray.700' },
                    }
              }
              _dark={{
                color: isActive ? 'blue.200' : 'gray.200',
                bg: isActive ? 'blackAlpha.200' : undefined,
                border: isActive ? '1px solid rgba(255,255,255,0.1)' : undefined,
              }}
            >
              <Icon as={item.icon} boxSize={4} />
              <Text fontSize='sm' fontWeight={'semibold'}>
                {item.label}
              </Text>
            </HStack>
          );

          return item.external ? (
            <Box as='a' key={item.path} href={item.path} target='_blank' rel='noopener noreferrer' onClick={onItemClick}>
              {ItemContent}
            </Box>
          ) : (
            <RouterLink key={item.path} to={item.path} onClick={onItemClick}>
              {ItemContent}
            </RouterLink>
          );
        })}
      </VStack>
      <Box p={3} borderTop='1px' borderColor='gray.200' _dark={{ borderColor: 'gray.700' }}>
        <VStack align='stretch' gap={3}>
          <VStack align='stretch' gap={2}>
            <HStack gap={2} display={{ base: 'none', md: 'flex' }} data-testid='connection-status'>
              <Wifi size={16} aria-label='Connection status' />
              <Badge colorPalette='green' variant='solid' size='sm'>
                Connected
              </Badge>
              <Text
                data-testid='last-refresh-time'
                fontSize='xs'
                color='gray.500'
                _dark={{ color: 'gray.400' }}
                display={{ base: 'none', md: 'block' }}
              >
                Updated 2s ago
              </Text>
            </HStack>
            <HStack gap={2}>
              <Icon
                as={Activity}
                boxSize={4}
                color='green.500'
                aria-label='System status'
                data-testid='system-status'
              />
              <Text fontSize='xs' color='gray.600' _dark={{ color: 'gray.400' }}>
                System Online
              </Text>
            </HStack>
          </VStack>
          <Button
            onClick={handleLogout}
            size='sm'
            variant='ghost'
            colorScheme='gray'
            justifyContent='flex-start'
            w='full'
            _hover={{ bg: 'gray.100', _dark: { bg: 'gray.700' } }}
            data-testid='logout-button'
            px='0'
          >
            <LogOut size={16} />
            <Text fontSize='sm' fontWeight='semibold'>
              Logout
            </Text>
          </Button>
        </VStack>
      </Box>
    </Box>
  );
}<|MERGE_RESOLUTION|>--- conflicted
+++ resolved
@@ -1,13 +1,8 @@
 import { Box, VStack, Text, Icon, Image, HStack, Badge, Button } from '@chakra-ui/react';
 import { Link as RouterLink, useLocation } from 'react-router-dom';
 import { Wifi, Activity, LogOut } from 'lucide-react';
-<<<<<<< HEAD
 import thingConnectIcon from '@/assets/ThingConnectPulse Logo.svg';
 import { Clock, Wrench, Settings, Info, Dashboard } from '@/icons';
-=======
-import thingConnectIcon from '@/assets/thingconnect-icon.svg';
-import { Clock, Wrench, Settings, Info, Dashboard, Help } from '@/icons';
->>>>>>> 779c749f
 import { useAuth } from '@/features/auth/context/AuthContext';
 interface NavigationProps {
   onItemClick?: () => void;

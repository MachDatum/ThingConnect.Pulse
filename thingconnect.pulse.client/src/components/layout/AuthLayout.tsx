--- conflicted
+++ resolved
@@ -10,19 +10,15 @@
 export function AuthLayout({ children, showBenefits = true }: AuthLayoutProps) {
   if (!showBenefits) {
     return (
-<<<<<<< HEAD
-      <Box minH='100vh' bg='white' w='full' fontFamily="'Open Sans', sans-serif">
+      <Box h='100vh' bg='white' w='full' fontFamily="'Open Sans', sans-serif" overflow='hidden'>
         <Box
           p={{ base: 8, lg: 16 }}
           display='flex'
           flexDirection='column'
           justifyContent='center'
-          minH='100vh'
+          h='100vh'
+          overflow='auto'
         >
-=======
-      <Box h="100vh" bg="white" w="full" fontFamily="'Open Sans', sans-serif" overflow="hidden">
-        <Box p={{ base: 8, lg: 16 }} display="flex" flexDirection="column" justifyContent="center" h="100vh" overflow="auto">
->>>>>>> 0b3353be
           {children}
         </Box>
       </Box>
@@ -30,9 +26,8 @@
   }
 
   return (
-<<<<<<< HEAD
-    <Box minH='100vh' bg='white' w='full' fontFamily="'Open Sans', sans-serif">
-      <Grid templateColumns={{ base: '1fr', lg: '1fr 1fr' }} minH='100vh'>
+    <Box h='100vh' bg='white' w='full' fontFamily="'Open Sans', sans-serif" overflow='hidden'>
+      <Grid templateColumns={{ base: '1fr', lg: '1fr 1fr' }} h='100vh'>
         <BenefitsSection />
         <Box
           p={{ base: 8, lg: 16 }}
@@ -40,13 +35,8 @@
           flexDirection='column'
           justifyContent='center'
           bg='white'
+          overflow='auto'
         >
-=======
-    <Box h="100vh" bg="white" w="full" fontFamily="'Open Sans', sans-serif" overflow="hidden">
-      <Grid templateColumns={{ base: "1fr", lg: "1fr 1fr" }} h="100vh">
-        <BenefitsSection />
-        <Box p={{ base: 8, lg: 16 }} display="flex" flexDirection="column" justifyContent="center" bg="white" overflow="auto">
->>>>>>> 0b3353be
           {children}
         </Box>
       </Grid>

--- conflicted
+++ resolved
@@ -250,13 +250,8 @@
 - **Phase 2**: ✅ **COMPLETE** - Database created, migrations run, config storage & settings implemented with full testing
 - **Phase 3**: ✅ **COMPLETE** - Can detect UP/DOWN state changes with continuous monitoring, outage tracking, and concurrent probe execution
 - **Phase 4**: ✅ **COMPLETE** - All 4 API endpoints implemented and tested: live status, history, config apply, and config versions.
-<<<<<<< HEAD
-- **Phase 5**: ✅ **COMPLETE** - Issues #27 and #28 complete: 15-minute and daily rollups computed automatically every 5 minutes with watermark tracking
+- **Phase 5**: ✅ **COMPLETE** - Issues #27, #28, and #29 complete: 15-minute and daily rollups computed automatically every 5 minutes with watermark tracking, plus configurable raw data pruning with 60-day default retention
 - **Phase 6**: ✅ **COMPLETE** - UI loads, shows live status with real-time updates from backend, CORS integration working
-=======
-- **Phase 5**: ✅ **COMPLETE** - Issues #27, #28, and #29 complete: 15-minute and daily rollups computed automatically every 5 minutes with watermark tracking, plus configurable raw data pruning with 60-day default retention
-- **Phase 6**: UI loads, shows live status
->>>>>>> 07d44ce0
 - **Phase 7**: Service installs and runs
 - **Phase 8**: All tests pass, code quality gates met
 

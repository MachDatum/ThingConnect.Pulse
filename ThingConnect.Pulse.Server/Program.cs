--- conflicted
+++ resolved
@@ -15,50 +15,6 @@
 {
     public static async Task Main(string[] args)
     {
-<<<<<<< HEAD
-        WebApplicationBuilder builder = WebApplication.CreateBuilder(args);
-
-        // Add services to the container.
-        builder.Services.AddDbContext<PulseDbContext>(options =>
-            options.UseSqlite(builder.Configuration.GetConnectionString("DefaultConnection")));
-
-        // Add memory cache for settings service
-        builder.Services.AddMemoryCache();
-
-        // Add HTTP client for probes
-        builder.Services.AddHttpClient();
-
-        // Add configuration services
-        builder.Services.AddSingleton<ConfigParser>();
-        builder.Services.AddScoped<IConfigurationService, ConfigurationService>();
-        builder.Services.AddScoped<ISettingsService, SettingsService>();
-
-        // Add monitoring services
-        builder.Services.AddScoped<IProbeService, ProbeService>();
-        builder.Services.AddScoped<IOutageDetectionService, OutageDetectionService>();
-        builder.Services.AddScoped<IDiscoveryService, DiscoveryService>();
-        builder.Services.AddScoped<IStatusService, StatusService>();
-        builder.Services.AddScoped<IHistoryService, HistoryService>();
-        builder.Services.AddHostedService<MonitoringBackgroundService>();
-
-        // Add rollup services
-        builder.Services.AddScoped<IRollupService, RollupService>();
-        builder.Services.AddHostedService<RollupBackgroundService>();
-
-        // Add CORS
-        builder.Services.AddCors(options =>
-        {
-            options.AddPolicy("AllowFrontend", policy =>
-            {
-                policy.WithOrigins("https://localhost:55610", "http://localhost:55610", "https://localhost:5173", "http://localhost:5173")
-                      .AllowAnyHeader()
-                      .AllowAnyMethod()
-                      .AllowCredentials();
-            });
-        });
-
-        builder.Services.AddControllers(options =>
-=======
         // Initialize path service for directory management
         var pathService = new PathService();
         
@@ -77,7 +33,6 @@
             .CreateLogger();
 
         try
->>>>>>> 07d44ce0
         {
             Log.Information("Starting ThingConnect Pulse Server");
 
@@ -122,6 +77,18 @@
             // Add prune services
             builder.Services.AddScoped<IPruneService, PruneService>();
 
+            // Add CORS
+            builder.Services.AddCors(options =>
+            {
+                options.AddPolicy("AllowFrontend", policy =>
+                {
+                    policy.WithOrigins("https://localhost:55610", "http://localhost:55610", "https://localhost:5173", "http://localhost:5173")
+                          .AllowAnyHeader()
+                          .AllowAnyMethod()
+                          .AllowCredentials();
+                });
+            });
+
             builder.Services.AddControllers(options =>
             {
                 options.InputFormatters.Insert(0, new PlainTextInputFormatter());
@@ -160,6 +127,8 @@
 
             app.UseHttpsRedirection();
 
+            app.UseCors("AllowFrontend");
+
             app.UseAuthorization();
 
             app.MapControllers();
@@ -178,21 +147,5 @@
             Log.Information("ThingConnect Pulse Server stopped");
             Log.CloseAndFlush();
         }
-<<<<<<< HEAD
-
-        app.UseHttpsRedirection();
-
-        app.UseCors("AllowFrontend");
-
-        app.UseAuthorization();
-
-
-        app.MapControllers();
-
-        app.MapFallbackToFile("/index.html");
-
-        app.Run();
-=======
->>>>>>> 07d44ce0
     }
 }
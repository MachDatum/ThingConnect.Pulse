{
  "permissions": {
    "allow": [
      "Bash(dotnet:*)",
      "Bash(npm:*)",
      "Bash(npx tsc:*)",
      "Bash(curl:*)",
      "Bash(taskkill:*)",
      "mcp__chakra-ui",
      "mcp__serena",
      "Bash(sqlite3:*)",
      "Bash(dir:*)",
      "Bash(timeout:*)",
      "Bash(ping:*)",
      "Bash(findstr:*)",
<<<<<<< HEAD
      "Bash(powershell:*)"
=======
      "Bash(npx eslint:*)"
>>>>>>> dd0fc7ac
    ],
    "deny": [],
    "ask": []
  }
}<|MERGE_RESOLUTION|>--- conflicted
+++ resolved
@@ -13,11 +13,7 @@
       "Bash(timeout:*)",
       "Bash(ping:*)",
       "Bash(findstr:*)",
-<<<<<<< HEAD
-      "Bash(powershell:*)"
-=======
       "Bash(npx eslint:*)"
->>>>>>> dd0fc7ac
     ],
     "deny": [],
     "ask": []
